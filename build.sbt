--- conflicted
+++ resolved
@@ -6,14 +6,9 @@
 import scala.concurrent.duration.DurationInt
 import scala.sys.process.Process
 
-<<<<<<< HEAD
-val scala2_12 = "2.12.13"
-val scala2_13 = "2.13.5"
-val scala3 = "3.0.1-RC1"
-=======
 val scala2_12 = "2.12.14"
 val scala2_13 = "2.13.6"
->>>>>>> 125ad0da
+val scala3 = "3.0.1-RC1"
 
 val scala2Versions = List(scala2_12, scala2_13)
 val scala2And3Versions = scala2Versions ++ List(scala3)
@@ -240,8 +235,9 @@
     ),
     libraryDependencies ++= {
       CrossVersion.partialVersion(scalaVersion.value) match {
-        case Some((3, _)) => Seq(
-            "com.softwaremill.magnolia" %%% "magnolia-core" % "2.0.0-M6",
+        case Some((3, _)) =>
+          Seq(
+            "com.softwaremill.magnolia" %%% "magnolia-core" % "2.0.0-M6"
           )
         case _ =>
           Seq(
@@ -532,25 +528,25 @@
       scalaTest.value % Test
     )
   )
-  .jvmPlatform(scalaVersions = scala2Versions)
-  .jsPlatform(
-    scalaVersions = scala2Versions,
-    settings = commonJsSettings
-  )
-  .dependsOn(core)
-
-lazy val zioJson: ProjectMatrix = (projectMatrix in file("json/zio"))
-  .settings(commonSettings)
-  .settings(
-    name := "tapir-json-zio",
-    libraryDependencies ++= Seq(
-      "dev.zio" %% "zio-json" % Versions.zioJson,
-      scalaTest.value % Test
-    )
-  )
   .jvmPlatform(scalaVersions = allScalaVersions)
   .jsPlatform(
     scalaVersions = allScalaVersions,
+    settings = commonJsSettings
+  )
+  .dependsOn(core)
+
+lazy val zioJson: ProjectMatrix = (projectMatrix in file("json/zio"))
+  .settings(commonSettings)
+  .settings(
+    name := "tapir-json-zio",
+    libraryDependencies ++= Seq(
+      "dev.zio" %% "zio-json" % Versions.zioJson,
+      scalaTest.value % Test
+    )
+  )
+  .jvmPlatform(scalaVersions = scala2Versions)
+  .jsPlatform(
+    scalaVersions = scala2Versions,
     settings = commonJsSettings
   )
   .dependsOn(core)
@@ -809,13 +805,8 @@
       "com.softwaremill.sttp.shared" %% "fs2-ce2" % Versions.sttpShared
     )
   )
-<<<<<<< HEAD
-  .jvmPlatform(scalaVersions = scala2Versions)
-  .dependsOn(core, serverTests % Test)
-=======
-  .jvmPlatform(scalaVersions = allScalaVersions)
+  .jvmPlatform(scalaVersions = scala2Versions)
   .dependsOn(core, cats, serverTests % Test)
->>>>>>> 125ad0da
 
 lazy val sttpStubServer: ProjectMatrix = (projectMatrix in file("server/sttp-stub-server"))
   .settings(commonJvmSettings)
