package sttp.tapir.docs.openapi

import io.circe.generic.auto._
import org.scalatest.funsuite.AnyFunSuite
import org.scalatest.matchers.should.Matchers
import sttp.tapir.{endpoint, _}
import sttp.tapir.generic.{Configuration, Derived}
import sttp.tapir.generic.auto._
import sttp.tapir.json.circe._
import sttp.tapir.openapi.Info
import sttp.tapir.openapi.circe.yaml._
import sttp.tapir.tests._
import sttp.tapir.docs.openapi.dtos.VerifyYamlValidatorTestData._

class VerifyYamlValidatorTest extends AnyFunSuite with Matchers {

  test("validator with tagged type in query") {
    val expectedYaml = load("validator/expected_valid_query_tagged.yml")

    val actualYaml = OpenAPIDocsInterpreter().toOpenAPI(Validation.in_query_tagged.in("add").in("path"), Info("Fruits", "1.0")).toYaml
    noIndentation(actualYaml) shouldBe expectedYaml
  }

  test("validator with wrapper type in body") {
    val expectedYaml = load("validator/expected_valid_body_wrapped.yml")

    val actualYaml = OpenAPIDocsInterpreter().toOpenAPI(Validation.in_valid_json.in("add").in("path"), Info("Fruits", "1.0")).toYaml
    noIndentation(actualYaml) shouldBe expectedYaml
  }

  test("validator with optional wrapper type in body") {
    val expectedYaml = load("validator/expected_valid_optional_body_wrapped.yml")

    val actualYaml =
      OpenAPIDocsInterpreter().toOpenAPI(Validation.in_valid_optional_json.in("add").in("path"), Info("Fruits", "1.0")).toYaml
    noIndentation(actualYaml) shouldBe expectedYaml
  }

  test("validator with enum type in body") {
    val expectedYaml = load("validator/expected_valid_body_enum.yml")

    val actualYaml = OpenAPIDocsInterpreter().toOpenAPI(Validation.in_json_wrapper_enum.in("add").in("path"), Info("Fruits", "1.0")).toYaml

    noIndentation(actualYaml) shouldBe expectedYaml
  }

  test("validator with wrappers type in query") {
    val expectedYaml = load("validator/expected_valid_query_wrapped.yml")

    val actualYaml = OpenAPIDocsInterpreter().toOpenAPI(Validation.in_valid_query.in("add").in("path"), Info("Fruits", "1.0")).toYaml
    noIndentation(actualYaml) shouldBe expectedYaml
  }

  test("validator with list") {
    val expectedYaml = load("validator/expected_valid_body_collection.yml")

    val actualYaml =
      OpenAPIDocsInterpreter().toOpenAPI(Validation.in_valid_json_collection.in("add").in("path"), Info("Fruits", "1.0")).toYaml
    noIndentation(actualYaml) shouldBe expectedYaml
  }

  test("render validator for additional properties of map") {
    val expectedYaml = load("validator/expected_valid_additional_properties.yml")

    val actualYaml = OpenAPIDocsInterpreter().toOpenAPI(Validation.in_valid_map, Info("Entities", "1.0")).toYaml
    val actualYamlNoIndent = noIndentation(actualYaml)
    actualYamlNoIndent shouldBe expectedYaml
  }

  test("render validator for additional properties of array elements") {
    val expectedYaml = load("validator/expected_valid_int_array.yml")

    val actualYaml = OpenAPIDocsInterpreter().toOpenAPI(Validation.in_valid_int_array, Info("Entities", "1.0")).toYaml
    val actualYamlNoIndent = noIndentation(actualYaml)
    actualYamlNoIndent shouldBe expectedYaml
  }

  test("render enum validator for classes") {
    val expectedYaml = load("validator/expected_valid_enum_class.yml")

    val actualYaml = OpenAPIDocsInterpreter().toOpenAPI(Validation.in_enum_class, Info("Entities", "1.0")).toYaml
    val actualYamlNoIndent = noIndentation(actualYaml)
    actualYamlNoIndent shouldBe expectedYaml
  }

  test("render enum validator for classes wrapped in option") {
    val expectedYaml = load("validator/expected_valid_enum_class_wrapped_in_option.yml")

    val actualYaml = OpenAPIDocsInterpreter().toOpenAPI(Validation.in_optional_enum_class, Info("Entities", "1.0")).toYaml
    val actualYamlNoIndent = noIndentation(actualYaml)
    actualYamlNoIndent shouldBe expectedYaml
  }

  test("render enum validator for values") {
    val expectedYaml = load("validator/expected_valid_enum_values.yml")

    val actualYaml = OpenAPIDocsInterpreter().toOpenAPI(Validation.in_enum_values, Info("Entities", "1.0")).toYaml
    val actualYamlNoIndent = noIndentation(actualYaml)
    actualYamlNoIndent shouldBe expectedYaml
  }

<<<<<<< HEAD
  test("use enumeratum validator for array elements") {
    import sttp.tapir.codec.enumeratum._

    val expectedYaml = load("validator/expected_valid_enumeratum.yml")

    val actualYaml =
      OpenAPIDocsInterpreter()
        .toOpenAPI(List(endpoint.in("enum-test").out(jsonBody[Enumeratum.FruitWithEnum])), Info("Fruits", "1.0"))
        .toYaml
    val actualYamlNoIndent = noIndentation(actualYaml)

    actualYamlNoIndent shouldBe expectedYaml
  }

=======
>>>>>>> 0a5440a2
  test("use enum validator for a cats non-empty-list of enums") {
    import cats.data.NonEmptyList
    import sttp.tapir.integ.cats.codec._
    implicit def schemaForColor: Schema[Color] =
      Schema.string.validate(Validator.enumeration(List(Blue, Red), { c => Some(c.toString.toLowerCase()) }))

    val expectedYaml = load("validator/expected_valid_enum_cats_nel.yml")

    val actualYaml = OpenAPIDocsInterpreter().toOpenAPI(endpoint.in(jsonBody[NonEmptyList[Color]]), Info("Entities", "1.0")).toYaml
    val actualYamlNoIndent = noIndentation(actualYaml)
    actualYamlNoIndent shouldBe expectedYaml
  }

  test("render field validator when used inside of coproduct") {
    implicit val ageSchema: Schema[Int] = Schema.schemaForInt.validate(Validator.min(11))
    val expectedYaml = load("validator/expected_valid_coproduct.yml")
    val actualYaml = OpenAPIDocsInterpreter()
      .toOpenAPI(
        endpoint.get.out(jsonBody[Entity]),
        Info("Entities", "1.0")
      )
      .toYaml

    val actualYamlNoIndent = noIndentation(actualYaml)
    actualYamlNoIndent shouldBe expectedYaml
  }

  test("render field validator when used inside of optional coproduct") {
    implicit val ageSchema: Schema[Int] = Schema.schemaForInt.validate(Validator.min(11))
    val expectedYaml = load("validator/expected_valid_optional_coproduct.yml")
    val actualYaml = OpenAPIDocsInterpreter().toOpenAPI(endpoint.get.in(jsonBody[Option[Entity]]), Info("Entities", "1.0")).toYaml

    val actualYamlNoIndent = noIndentation(actualYaml)
    actualYamlNoIndent shouldBe expectedYaml
  }

  test("render field validator when using different naming configuration") {
    val expectedYaml = load("validator/expected_validator_with_custom_naming.yml")

    implicit val customConfiguration: Configuration = Configuration.default.withSnakeCaseMemberNames
    val baseEndpoint = endpoint.post.in(jsonBody[MyClass])
    val actualYaml = OpenAPIDocsInterpreter().toOpenAPI(baseEndpoint, Info("Entities", "1.0")).toYaml
    val actualYamlNoIndent = noIndentation(actualYaml)

    actualYamlNoIndent shouldBe expectedYaml
  }

  test("should include max items in modified string collection schema") {
    val expectedYaml = load("validator/expected_valid_modified_array_strings.yml")

    implicit val customObjectWithStringsSchema: Schema[ObjectWithStrings] = implicitly[Derived[Schema[ObjectWithStrings]]].value
      .modify(_.data)(_.validate(Validator.maxSize[String, List](1)))

    val actualYaml = OpenAPIDocsInterpreter()
      .toOpenAPI(
        endpoint.out(jsonBody[ObjectWithStrings]),
        Info("Entities", "1.0")
      )
      .toYaml

    val actualYamlNoIndent = noIndentation(actualYaml)
    actualYamlNoIndent shouldBe expectedYaml
  }

  test("should include max items in modified object collection schema") {
    val expectedYaml = load("validator/expected_valid_modified_array_objects.yml")

    implicit val customObjectWithStringsSchema: Schema[ObjectWithList] = implicitly[Derived[Schema[ObjectWithList]]].value
      .modify(_.data)(_.validate(Validator.maxSize[FruitAmount, List](1)))

    val actualYaml = OpenAPIDocsInterpreter()
      .toOpenAPI(
        endpoint.out(jsonBody[ObjectWithList]),
        Info("Entities", "1.0")
      )
      .toYaml

    val actualYamlNoIndent = noIndentation(actualYaml)
    actualYamlNoIndent shouldBe expectedYaml
  }

  test("use enum in object in output response") {
    val expectedYaml = load("validator/expected_valid_enum_object.yml")

    val actualYaml = OpenAPIDocsInterpreter().toOpenAPI(Validation.out_enum_object, Info("Entities", "1.0")).toYaml
    val actualYamlNoIndent = noIndentation(actualYaml)
    actualYamlNoIndent shouldBe expectedYaml
  }

}<|MERGE_RESOLUTION|>--- conflicted
+++ resolved
@@ -99,7 +99,6 @@
     actualYamlNoIndent shouldBe expectedYaml
   }
 
-<<<<<<< HEAD
   test("use enumeratum validator for array elements") {
     import sttp.tapir.codec.enumeratum._
 
@@ -114,8 +113,6 @@
     actualYamlNoIndent shouldBe expectedYaml
   }
 
-=======
->>>>>>> 0a5440a2
   test("use enum validator for a cats non-empty-list of enums") {
     import cats.data.NonEmptyList
     import sttp.tapir.integ.cats.codec._
