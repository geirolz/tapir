package sttp.tapir.server.finatra

import com.twitter.finagle.http._
import com.twitter.util.Future
import com.twitter.util.logging.Logging
import sttp.model.Header
import sttp.monad.MonadError
import sttp.tapir.EndpointInput.{FixedMethod, PathCapture}
import sttp.tapir.internal._
import sttp.tapir.server.ServerEndpoint
import sttp.tapir.server.interpreter.ServerInterpreter
import sttp.tapir.{Endpoint, EndpointInput}

import scala.reflect.ClassTag

trait FinatraServerInterpreter extends Logging {
  def toRoute[I, E, O](e: Endpoint[I, E, O, Any])(logic: I => Future[Either[E, O]])(implicit
      serverOptions: FinatraServerOptions
  ): FinatraRoute =
    toRoute(e.serverLogic(logic))

  def toRouteRecoverErrors[I, E, O](e: Endpoint[I, E, O, Any])(logic: I => Future[O])(implicit
      eIsThrowable: E <:< Throwable,
      eClassTag: ClassTag[E]
  ): FinatraRoute =
    toRoute(e.serverLogicRecoverErrors(logic))

  def toRoute[I, E, O](se: ServerEndpoint[I, E, O, Any, Future])(implicit serverOptions: FinatraServerOptions): FinatraRoute = {
    val handler = { request: Request =>
      val serverRequest = new FinatraServerRequest(request)
      val serverInterpreter = new ServerInterpreter[Any, Future, FinatraContent, Nothing](
        new FinatraRequestBody(request, serverOptions),
        new FinatraToResponseBody,
<<<<<<< HEAD
        serverOptions.interceptors
      )(FutureMonadError, new FinatraBodyListener[Future]())
=======
        serverOptions.interceptors,
        serverOptions.deleteFile
      )(FutureMonadError)
>>>>>>> fe6e0fa4

      serverInterpreter(serverRequest, se).map {
        case None => Response(Status.NotFound)
        case Some(response) =>
          val status = Status(response.code.code)
          val responseWithContent = response.body match {
            case Some(fContent) =>
              val response = fContent match {
                case FinatraContentBuf(buf) =>
                  val r = Response(Version.Http11, status)
                  r.content = buf
                  r
                case FinatraContentReader(reader) => Response(Version.Http11, status, reader)
              }
              response
            case None =>
              Response(Version.Http11, status)
          }

          response.headers.foreach { case Header(name, value) => responseWithContent.headerMap.add(name, value) }

          // If there's a content-type header in headers, override the content-type.
          response.contentType.foreach(ct => responseWithContent.contentType = ct)

          responseWithContent
      }
    }

    FinatraRoute(handler, httpMethod(se.endpoint), path(se.input))
  }

  private[finatra] def path(input: EndpointInput[_]): String = {
    val p = input
      .asVectorOfBasicInputs()
      .collect {
        case segment: EndpointInput.FixedPath[_] => segment.show
        case PathCapture(Some(name), _, _)       => s"/:$name"
        case PathCapture(_, _, _)                => "/:param"
        case EndpointInput.PathsCapture(_, _)    => "/:*"
      }
      .mkString
    if (p.isEmpty) "/:*" else p
  }

  private[finatra] def httpMethod(endpoint: Endpoint[_, _, _, _]): Method = {
    endpoint.input
      .asVectorOfBasicInputs()
      .collectFirst { case FixedMethod(m, _, _) =>
        Method(m.method)
      }
      .getOrElse(Method("ANY"))
  }

  private[finatra] implicit object FutureMonadError extends MonadError[Future] {
    override def unit[T](t: T): Future[T] = Future(t)
    override def map[T, T2](fa: Future[T])(f: (T) => T2): Future[T2] = fa.map(f)
    override def flatMap[T, T2](fa: Future[T])(f: (T) => Future[T2]): Future[T2] = fa.flatMap(f)
    override def error[T](t: Throwable): Future[T] = Future.exception(t)
    override protected def handleWrappedError[T](rt: Future[T])(h: PartialFunction[Throwable, Future[T]]): Future[T] = rt.rescue(h)
    override def ensure[T](f: Future[T], e: => Future[Unit]): Future[T] = f.ensure(e.toJavaFuture.get())
  }
}

object FinatraServerInterpreter extends FinatraServerInterpreter<|MERGE_RESOLUTION|>--- conflicted
+++ resolved
@@ -31,14 +31,9 @@
       val serverInterpreter = new ServerInterpreter[Any, Future, FinatraContent, Nothing](
         new FinatraRequestBody(request, serverOptions),
         new FinatraToResponseBody,
-<<<<<<< HEAD
-        serverOptions.interceptors
-      )(FutureMonadError, new FinatraBodyListener[Future]())
-=======
         serverOptions.interceptors,
         serverOptions.deleteFile
-      )(FutureMonadError)
->>>>>>> fe6e0fa4
+      )(FutureMonadError, new FinatraBodyListener[Future]())
 
       serverInterpreter(serverRequest, se).map {
         case None => Response(Status.NotFound)
