--- conflicted
+++ resolved
@@ -35,14 +35,15 @@
 
       responseAsFromOutputs(meta, output)
     }.mapWithMetadata { (body, meta) =>
-      val output = if (meta.isSuccess) e.output else e.errorOutput
-      val params = getOutputParams(output.asVectorOfSingleOutputs, body, meta)
-      params.map(p => if (meta.isSuccess) Right(p) else Left(p))
-    }.map {
-      case DecodeResult.Error(o, e) =>
-        DecodeResult.Error(o, new IllegalArgumentException(s"Cannot decode from $o of request ${req2.method} ${req2.uri}", e))
-      case other => other
-    }
+        val output = if (meta.isSuccess) e.output else e.errorOutput
+        val params = getOutputParams(output.asVectorOfSingleOutputs, body, meta)
+        params.map(p => if (meta.isSuccess) Right(p) else Left(p))
+      }
+      .map {
+        case DecodeResult.Error(o, e) =>
+          DecodeResult.Error(o, new IllegalArgumentException(s"Cannot decode from $o of request ${req2.method} ${req2.uri}", e))
+        case other => other
+      }
 
     req2.response(responseAs).asInstanceOf[Request[DecodeResult[Either[E, O]], S]]
   }
@@ -71,26 +72,22 @@
         case EndpointOutput.FixedStatusCode(_, codec, _) =>
           if (codec.hIsUnit) None else Some(codec.decode(()))
 
-<<<<<<< HEAD
         case EndpointIO.FixedHeader(_, codec, _) =>
           if (codec.hIsUnit) None else Some(codec.decode(()))
 
         case EndpointOutput.OneOf(mappings, codec) =>
-          val mapping = mappings
-            .find(mapping => mapping.statusCode.isEmpty || mapping.statusCode.contains(meta.code))
-            .getOrElse(throw new IllegalArgumentException(s"Cannot find mapping for status code ${meta.code} in outputs $outputs"))
-          Some(getOutputParams(mapping.output.asVectorOfSingleOutputs, body, meta).flatMap(codec.decode))
-=======
-        case EndpointOutput.OneOf(mappings) =>
           mappings
             .find(mapping => mapping.statusCode.isEmpty || mapping.statusCode.contains(meta.code)) match {
             case Some(mapping) =>
-              Some(getOutputParams(mapping.output.asVectorOfSingleOutputs, body, meta))
+              Some(getOutputParams(mapping.output.asVectorOfSingleOutputs, body, meta).flatMap(codec.decode))
             case None =>
-              Some(DecodeResult.Error(meta.statusText, new IllegalArgumentException(s"Cannot find mapping for status code ${meta.code} in outputs $outputs")))
+              Some(
+                DecodeResult.Error(
+                  meta.statusText,
+                  new IllegalArgumentException(s"Cannot find mapping for status code ${meta.code} in outputs $outputs")
+                )
+              )
           }
->>>>>>> 50f8ca11
-
         case EndpointOutput.MappedTuple(tuple, codec) =>
           Some(getOutputParams(tuple.asVectorOfSingleOutputs, body, meta).flatMap(codec.decode))
       }
