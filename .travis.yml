--- conflicted
+++ resolved
@@ -17,8 +17,4 @@
     - $HOME/.ivy2/cache
     - $HOME/.coursier
 script:
-<<<<<<< HEAD
-  - sbt mimaReportBinaryIssues test
-=======
-  - sbt ++$TRAVIS_SCALA_VERSION mimaReportBinaryIssues test compileDocumentation
->>>>>>> 5c7754b1
+  - sbt mimaReportBinaryIssues test compileDocumentation