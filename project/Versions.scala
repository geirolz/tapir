object Versions {
<<<<<<< HEAD
  val http4s = "0.21.22"
  val catsEffect = "2.5.0"
  val circe = "0.13.0"
  val circeYaml = "0.13.1"
  val sttp = "3.3.0-RC5"
  val sttpModel = "1.4.7"
  val sttpShared = "1.2.4"
=======
  val http4s = "0.21.24"
  val catsEffect = "2.5.1"
  val circe = "0.14.1"
  val circeYaml = "0.14.0"
  val sttp = "3.3.6"
  val sttpModel = "1.4.7"
  val sttpShared = "1.2.5"
>>>>>>> 125ad0da
  val akkaHttp = "10.2.4"
  val akkaStreams = "2.6.14"
  val swaggerUi = "3.50.0"
  val upickle = "1.4.0"
  val playJson = "2.9.2"
  val finatra = "21.2.0"
  val catbird = "21.2.0"
  val json4s = "4.0.0"
  val sprayJson = "1.3.6"
<<<<<<< HEAD
  val scalaCheck = "1.15.3"
=======
  val scalaCheck = "1.15.4"
>>>>>>> 125ad0da
  val scalaTest = "3.2.9"
  val scalaTestPlusScalaCheck = "3.2.2.0"
  val refined = "0.9.26"
  val enumeratum = "1.6.1"
  val zio = "1.0.9"
  val zioInteropCats = "2.5.1.0"
  val zioJson = "0.1.5"
  val playClient = "2.1.3"
  val playServer = "2.8.7"
  val tethys = "0.24.0"
  val vertx = "4.1.0"
  val jsScalaJavaTime = "2.3.0"
  val jwtScala = "5.0.0"
  val derevo = "0.12.5"
  val newtype = "0.4.4"
  val awsLambdaInterface = "1.1.0"
}<|MERGE_RESOLUTION|>--- conflicted
+++ resolved
@@ -1,13 +1,4 @@
 object Versions {
-<<<<<<< HEAD
-  val http4s = "0.21.22"
-  val catsEffect = "2.5.0"
-  val circe = "0.13.0"
-  val circeYaml = "0.13.1"
-  val sttp = "3.3.0-RC5"
-  val sttpModel = "1.4.7"
-  val sttpShared = "1.2.4"
-=======
   val http4s = "0.21.24"
   val catsEffect = "2.5.1"
   val circe = "0.14.1"
@@ -15,7 +6,6 @@
   val sttp = "3.3.6"
   val sttpModel = "1.4.7"
   val sttpShared = "1.2.5"
->>>>>>> 125ad0da
   val akkaHttp = "10.2.4"
   val akkaStreams = "2.6.14"
   val swaggerUi = "3.50.0"
@@ -25,11 +15,7 @@
   val catbird = "21.2.0"
   val json4s = "4.0.0"
   val sprayJson = "1.3.6"
-<<<<<<< HEAD
-  val scalaCheck = "1.15.3"
-=======
   val scalaCheck = "1.15.4"
->>>>>>> 125ad0da
   val scalaTest = "3.2.9"
   val scalaTestPlusScalaCheck = "3.2.2.0"
   val refined = "0.9.26"
