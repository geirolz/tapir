object Versions {
  val http4s = "0.21.24"
  val catsEffect = "2.5.1"
  val circe = "0.14.1"
  val circeYaml = "0.14.0"
  val sttp = "3.3.6"
  val sttpModel = "1.4.7"
  val sttpShared = "1.2.5"
  val akkaHttp = "10.2.4"
  val akkaStreams = "2.6.14"
<<<<<<< HEAD
  val swaggerUi = "3.49.0"
  val upickle = "1.4.0"
=======
  val swaggerUi = "3.50.0"
  val upickle = "1.3.15"
>>>>>>> 8fba4aa0
  val playJson = "2.9.2"
  val finatra = "21.2.0"
  val catbird = "21.2.0"
  val json4s = "4.0.0"
  val sprayJson = "1.3.6"
  val scalaCheck = "1.15.4"
  val scalaTest = "3.2.9"
  val scalaTestPlusScalaCheck = "3.2.2.0"
  val refined = "0.9.26"
  val enumeratum = "1.6.1"
  val zio = "1.0.9"
  val zioInteropCats = "2.5.1.0"
  val zioJson = "0.1.5"
  val playClient = "2.1.3"
  val playServer = "2.8.7"
  val tethys = "0.24.0"
  val vertx = "4.1.0"
  val jsScalaJavaTime = "2.3.0"
  val jwtScala = "5.0.0"
  val derevo = "0.12.5"
  val newtype = "0.4.4"
  val awsLambdaInterface = "1.1.0"
}<|MERGE_RESOLUTION|>--- conflicted
+++ resolved
@@ -8,13 +8,8 @@
   val sttpShared = "1.2.5"
   val akkaHttp = "10.2.4"
   val akkaStreams = "2.6.14"
-<<<<<<< HEAD
-  val swaggerUi = "3.49.0"
-  val upickle = "1.4.0"
-=======
   val swaggerUi = "3.50.0"
   val upickle = "1.3.15"
->>>>>>> 8fba4aa0
   val playJson = "2.9.2"
   val finatra = "21.2.0"
   val catbird = "21.2.0"
