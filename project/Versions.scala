object Versions {
  val http4s = "0.23.23"
  val http4sBlazeServer = "0.23.15"
  val http4sBlazeClient = "0.23.15"
  val catsCore = "2.10.0"
  val catsEffect = "3.5.1"
  val circe = "0.14.6"
  val circeGenericExtras = "0.14.3"
  val circeYaml = "0.14.2"
  val sttp = "3.9.0"
  val sttpModel = "1.7.2"
  val sttpShared = "1.3.16"
  val sttpApispec = "0.6.2"
  val akkaHttp = "10.2.10"
  val akkaStreams = "2.6.20"
<<<<<<< HEAD
  val swaggerUi = "5.2.0"
  val upickle = "3.1.2"
  val playJson = "2.10.0-RC7"
=======
  val pekkoHttp = "1.0.0"
  val pekkoStreams = "1.0.1"
  val swaggerUi = "5.7.2"
  val upickle = "3.1.3"
  val playJson = "2.10.1"
>>>>>>> 0faff4fa
  val finatra = "22.12.0"
  val catbird = "21.12.0"
  val json4s = "4.0.6"
  val nettyReactiveStreams = "2.0.9"
  val sprayJson = "1.3.6"
  val scalaCheck = "1.17.0"
  val scalaTest = "3.2.17"
  val scalaTestPlusScalaCheck = "3.2.17.0"
  val refined = "0.11.0"
  val iron = "2.2.1"
  val enumeratum = "1.7.3"
  val zio1 = "1.0.18"
  val zio1InteropCats = "13.0.0.2"
  val zio1Json = "0.2.0"
  val zio1InteropReactiveStreams = "1.3.12"
  val zio = "2.0.17"
  val zioInteropCats = "23.0.0.8"
  val zioInteropReactiveStreams = "2.0.2"
  val zioJson = "0.6.2"
  val playClient = "2.1.11"
<<<<<<< HEAD
  val playServer = "2.9.0-M6"
=======
  val playServer = "2.8.20"
>>>>>>> 0faff4fa
  val tethys = "0.26.0"
  val vertx = "4.4.5"
  val jsScalaJavaTime = "2.5.0"
  val nativeScalaJavaTime = "2.4.0-M3"
  val jwtScala = "9.4.4"
  val derevo = "0.13.0"
  val newtype = "0.4.4"
  val monixNewtype = "0.2.3"
  val zioPrelude = "1.0.0-RC21"
  val awsLambdaInterface = "2.4.1"
  val armeria = "1.25.2"
  val scalaJava8Compat = "1.0.2"
  val scalaCollectionCompat = "2.11.0"
  val fs2 = "3.9.2"
  val decline = "2.4.1"
  val quicklens = "1.9.6"
  val openTelemetry = "1.30.1"
  val mockServer = "5.15.0"
  val dogstatsdClient = "4.2.0"
  val nettyAll = "4.1.98.Final"
}<|MERGE_RESOLUTION|>--- conflicted
+++ resolved
@@ -13,17 +13,11 @@
   val sttpApispec = "0.6.2"
   val akkaHttp = "10.2.10"
   val akkaStreams = "2.6.20"
-<<<<<<< HEAD
-  val swaggerUi = "5.2.0"
-  val upickle = "3.1.2"
-  val playJson = "2.10.0-RC7"
-=======
   val pekkoHttp = "1.0.0"
   val pekkoStreams = "1.0.1"
   val swaggerUi = "5.7.2"
   val upickle = "3.1.3"
   val playJson = "2.10.1"
->>>>>>> 0faff4fa
   val finatra = "22.12.0"
   val catbird = "21.12.0"
   val json4s = "4.0.6"
@@ -44,11 +38,7 @@
   val zioInteropReactiveStreams = "2.0.2"
   val zioJson = "0.6.2"
   val playClient = "2.1.11"
-<<<<<<< HEAD
-  val playServer = "2.9.0-M6"
-=======
-  val playServer = "2.8.20"
->>>>>>> 0faff4fa
+  val playServer = "2.9.0"
   val tethys = "0.26.0"
   val vertx = "4.4.5"
   val jsScalaJavaTime = "2.5.0"
