--- conflicted
+++ resolved
@@ -4,13 +4,8 @@
   val circe = "0.13.0"
   val circeYaml = "0.13.1"
   val sttp = "3.3.0-RC4"
-<<<<<<< HEAD
   val sttpModel = "1.4.4"
-  val sttpShared = "1.2.1"
-=======
-  val sttpModel = "1.4.3"
   val sttpShared = "1.2.2"
->>>>>>> 2ff17041
   val akkaHttp = "10.2.4"
   val akkaStreams = "2.6.14"
   val swaggerUi = "3.47.1"
