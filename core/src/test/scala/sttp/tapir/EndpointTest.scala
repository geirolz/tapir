--- conflicted
+++ resolved
@@ -73,7 +73,6 @@
       )
   }
 
-<<<<<<< HEAD
   it should "not allow to map status code multiple times to same format same charset" in {
     implicit val codec: Codec[String, String, CodecFormat.TextPlain] = Codec.string
 
@@ -109,7 +108,10 @@
         sttp.tapir.oneOf(
           statusMapping(StatusCode.Accepted, anyFromStringBody(codec, StandardCharsets.UTF_8)),
           statusMapping(StatusCode.Accepted, anyFromStringBody(codec, StandardCharsets.ISO_8859_1))
-=======
+        )
+      )
+  }
+
   it should "compile one-of empty output of a custom type" in {
     sealed trait Error
     final case class BadRequest(message: String) extends Error
@@ -120,7 +122,6 @@
         sttp.tapir.oneOf(
           statusMapping(StatusCode.BadRequest, stringBody.map(BadRequest)(_.message)),
           statusMapping(StatusCode.NotFound, emptyOutputAs(NotFound))
->>>>>>> 75bbae7c
         )
       )
   }
